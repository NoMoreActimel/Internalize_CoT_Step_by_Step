--- conflicted
+++ resolved
@@ -246,11 +246,8 @@
                 if joint_masked_distrubution:
                     removal_p = random.uniform(0, 1)
                 n_tokens_to_remove = int(np.round(removal_p * nonmasked_lengths[batch_idx].item()))
-<<<<<<< HEAD
                 # n_tokens_to_remove = nonmasked_lengths[batch_idx].item() * int(removal_p > 0.5)
-=======
                 n_tokens_removed.append(n_tokens_to_remove)
->>>>>>> e4af5d0e
 
                 start = first_sep_positions[batch_idx] + 1
                 end = start + n_tokens_to_remove
