--- conflicted
+++ resolved
@@ -42,15 +42,10 @@
         if self.no_cot_stage or (not self.args.intermediate_eval):
             self.val_removal_ps = [0.0, 1.0]
         else:
-<<<<<<< HEAD
-            self.val_removal_ps = [0.0, 0.5, 0.75, 0.9, 0.95, 1.0]
-            #self.val_removal_ps = [0.95, 0.75, 0.5, 1.0, 0.0]
-=======
             if self.args.manual_intermediate_eval_values:
                 self.val_removal_ps = [float(item) for item in self.args.manual_intermediate_eval_values]
             else:
                 self.val_removal_ps = [0.0, 0.5, 0.75, 0.9, 0.95, 1.0]
->>>>>>> bbae0b9b
 
         self.val_truncation_kwargs = {
             "eval_flag": self.joint_masked_distribution
