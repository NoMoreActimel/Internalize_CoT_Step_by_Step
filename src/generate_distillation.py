--- conflicted
+++ resolved
@@ -137,15 +137,9 @@
     return sequence_samples, logit_samples if logits is not None else None
 
 
-<<<<<<< HEAD
-def save_chunk(chunk_data, output_dir, split_name, chunk_idx):
-    """Save a chunk of data to disk."""
-    chunk_file = os.path.join(output_dir, f"{split_name}_chunk_{chunk_idx:04d}.pkl")
-=======
 def save_chunk(chunk_data, output_dir, chunk_idx):
     """Save a chunk of data to disk."""
     chunk_file = os.path.join(output_dir, f"chunk_{chunk_idx:04d}.pkl")
->>>>>>> a3534aa6
     with open(chunk_file, 'wb') as f:
         pickle.dump(chunk_data, f)
     print(f"Saved chunk {chunk_idx} to {chunk_file}")
@@ -430,11 +424,7 @@
                 'sample_count': len(chunk_outputs)
             }
             
-<<<<<<< HEAD
-            chunk_files.append(save_chunk(chunk_data, args.output_dir, split_name, chunk_idx))
-=======
             chunk_files.append(save_chunk(chunk_data, output_dir, chunk_idx))
->>>>>>> a3534aa6
             
             print(f"Chunk {chunk_idx}: {len(chunk_outputs)} samples, "
                   f"avg CoT length: {chunk_stats['cot_lengths']['mean']:.1f}")
@@ -461,11 +451,7 @@
             'sample_count': len(chunk_outputs)
         }
         
-<<<<<<< HEAD
-        chunk_file = save_chunk(chunk_data, args.output_dir, split_name, chunk_idx)
-=======
         chunk_file = save_chunk(chunk_data, output_dir, chunk_idx)
->>>>>>> a3534aa6
         chunk_files.append(chunk_file)
         
         print(f"Final chunk {chunk_idx}: {len(chunk_outputs)} samples")
@@ -592,14 +578,9 @@
         if dataloader is None:
             continue
         print(f"\n=== Generating {split_name} split ===")
-<<<<<<< HEAD
-        generate_distillation_data(dataloader, model, tokenizer, device, split_name, args)
-=======
         split_output_dir = f"{args.output_dir}/{split_name}"
         os.makedirs(split_output_dir, exist_ok=True)
         generate_distillation_data(dataloader, model, tokenizer, device, split_output_dir, split_name, args)
->>>>>>> a3534aa6
-    
     print(f"\nAll distillation data saved to {args.output_dir}")
 
 
