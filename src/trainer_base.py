--- conflicted
+++ resolved
@@ -147,7 +147,6 @@
                 else:
                     batches = [batch]
             
-<<<<<<< HEAD
             if generative_eval_single_batch_size and batch["input_ids"].shape[0] != 1:
                 # all batch values should have batch_size = 1 to support non-equal CoT sizes
                 batches = []
@@ -167,11 +166,6 @@
                 # Generate + Evaluate
                 # input_ids_all are cut to the start of COTs inside the model.generate
                 if perform_generative_eval and batch_idx < getattr(self.args, "n_generative_eval_batches", 1):
-=======
-                for batch in batches:
-                    # Generate + Evaluate
-                    # input_ids_all are cut to the start of COTs inside the model.generate
->>>>>>> 3c01d1d1
                     for hook in generative_eval_hooks:
                         generation_kwargs = hook(
                             batch=batch,
