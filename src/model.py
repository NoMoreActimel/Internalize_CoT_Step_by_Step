--- conflicted
+++ resolved
@@ -244,13 +244,6 @@
         split_ids = torch.tensor(split_ids, device=input_ids.device)
         split_flag = False
 
-<<<<<<< HEAD
-        print("SPLIT IDS:", split_ids)
-        print("WITHOUT SPACES:", self.tokenizer.encode(COT_ANSWER_SPLIT_PATTERN, add_special_tokens=False))
-        print("SPACE:", self.tokenizer.encode(" ", add_special_tokens=False))
-
-=======
->>>>>>> 9aed369b
         # To disable masking after split / number of tokens limit
         masking_flag = True
 
