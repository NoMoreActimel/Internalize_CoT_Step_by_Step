--- conflicted
+++ resolved
@@ -369,18 +369,10 @@
         total_forward_time = t1 - t0
         total_generated = beam_output.shape[-1] - input_ids.shape[-1]
         print(f"[PROFILE] total forward calls: {total_generated}  total forward time: {total_forward_time:.3f}s")
-<<<<<<< HEAD
-
-        print(f"[PROFILE] num EOS in outputs: {(beam_output == self.tokenizer.eos_token_id).sum(dim=-1)}")
         #print(f"[PROFILE] EOS in outputs: {(beam_output == self.tokenizer.eos_token_id)}")
-
-=======
         #print(f"[PROFILE] num EOS in outputs: {(beam_output == self.tokenizer.eos_token_id).sum(dim=-1)}")
-        print(f"[PROFILE] EOS in outputs: {(beam_output == self.tokenizer.eos_token_id)}")
-        
         if return_logits: 
             return beam_output, all_logits
->>>>>>> f7408bd5
         return beam_output
 
     def _generate_with_random_insertion(
