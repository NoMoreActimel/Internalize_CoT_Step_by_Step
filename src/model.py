import os
import random
import time
import torch
import torch.nn as nn

from torch.nn import CrossEntropyLoss
from torch.nn.utils.rnn import pad_sequence
from transformers import AutoModelForCausalLM, AutoTokenizer, StoppingCriteriaList, GenerationConfig, LogitsProcessorList
from transformers.utils import is_peft_available
import sys
import warnings

from configuration_model import ImplicitModelConfig
from utils import get_sep_position, DoubleEOSStoppingCriteria, DoubleEOSLogitsProcessor, COT_ANSWER_SPLIT_PATTERN

if is_peft_available():
    from peft import LoraConfig, PeftConfig, PeftModel, TaskType, get_peft_model

class ImplicitModel(nn.Module):
    def __init__(self, config, reinitialize_weights=False, use_flash_attention=False, use_peft=False, default_answer_length_limit=20):
        super().__init__()

        self.config = config
        self.base_model = AutoModelForCausalLM.from_pretrained(
            config.base_model,
            config=config.config,
            trust_remote_code=True
            # attn_implementation="sdpa" if not use_flash_attention else "flash_attention_2"
        )
        if reinitialize_weights:
            print ('Reinitializing model weights!')
            self.base_model.apply(self.base_model._init_weights)
        
        self.use_peft = use_peft
        if self.use_peft:
            self.become_peft_model()
        
        self.tokenizer = AutoTokenizer.from_pretrained(config.tokenizer_name)

        # Needed for evaluation with random inserts:
        # In case we insert too many masks and hit the max number of tokens, we need to expand the limits
        self.default_answer_length_limit = default_answer_length_limit

        # Jump token ids in case special tokens are used to mark contiguous removed / masked segments in CoT
        # Modified externally, together with tokenizer
        self.jump_token_ids = None

        self.split_ids = torch.tensor(self.tokenizer.encode(COT_ANSWER_SPLIT_PATTERN, add_special_tokens=False))
        print(f"Model generate with random insertions will use the first of split_ids: {self.split_ids}.")
        if self.split_ids[0].item() == self.tokenizer.encode(" ", add_special_tokens=False)[0]:
            warnings.warn(f"Model's tokenizer encodes split_ids so that the first token is equivalent to space, do no use random insertions!")
    
    def become_peft_model(self):
        if getattr(self, "peft_config", None) is None:
            self.peft_config = self.get_peft_config()
        self.base_model = get_peft_model(self.base_model, self.peft_config)
        self.base_model.print_trainable_parameters()
    
    def set_peft_config(self, peft_config):
        self.peft_config = peft_config

    def get_peft_config(self):
        model_name = self.config.base_model.lower()

        if "gpt2" in model_name:
            target_modules=["c_attn", "c_proj", "c_fc"]
        elif "llama" in model_name or "qwen" in model_name:
            target_modules=[
                "q_proj", "k_proj", "v_proj", "o_proj",
                "gate_proj", "up_proj", "down_proj"
            ]
        else:
            raise NotImplementedError(f"Model {model_name} is not supported for PEFT, specify target_modules in code!")
        return LoraConfig(
            task_type=TaskType.CAUSAL_LM,
            inference_mode=False,
            r=4,
            lora_alpha=4,
            lora_dropout=0.0,
            target_modules=target_modules
        )

    def forward(self, input_ids, position_ids=None, output_attentions=False):
        if position_ids is not None:
            outputs = self.base_model.forward(input_ids=input_ids, output_attentions=output_attentions, position_ids=position_ids)
        else:
            outputs = self.base_model.forward(input_ids=input_ids, output_attentions=output_attentions)
        return outputs

    def compute_loss(self, input_ids, labels, position_ids=None, output_attentions=False, **kwargs):
        outputs = self.forward(input_ids=input_ids, position_ids=position_ids, output_attentions=output_attentions)
        logits = outputs.logits

        labels_pred = logits.argmax(-1)
        mask = labels[...,1:].ge(0)
        correct_tokens = ((labels_pred[...,:-1] == labels[...,1:]) * mask).sum()
        total_tokens = mask.sum()
        token_accuracy = correct_tokens / total_tokens

        shift_logits = logits[..., :-1, :].contiguous()
        shift_labels = labels[..., 1:].contiguous()
        loss_fct = CrossEntropyLoss()
        loss = loss_fct(shift_logits.view(-1, shift_logits.size(-1)), shift_labels.view(-1))

        outputs.loss = loss
        outputs.token_accuracy = token_accuracy
        outputs.total_correct = correct_tokens
        outputs.total_loss = loss * total_tokens
        outputs.total_tokens = total_tokens
        return outputs

    def generate(
            self,
            input_ids,
            max_new_tokens=512,
            num_beams=1,
            stop_on_two_eos=True,
            position_ids=None,
            use_new_tokens=False,
            new_tokens_start_id=None,
            inputs_with_cot=True,
            use_inputs_cot=False,
            position_ids_shift=None,
            insert_const_ids_in_cot=False,
            predict_cot_in_parallel=False, # only works for use_inputs_cot = True (with 100% random masks)
            force_cot_answer_split=False,
            insert_position=0,
            random_insertion_prob=None,
            ids_to_insert=None,
            max_cot_tokens=None,
            return_logits=False
    ):
        sep_positions = get_sep_position(input_ids, self.tokenizer.eos_token_id, skip=1 if use_inputs_cot else 0)
        batch_size = input_ids.shape[0]

        # Since there's one eos after CoT and another after final answer, we need to wait for two eos
        generation_config = GenerationConfig.from_model_config(self.base_model.config)
        if hasattr(generation_config, 'pad_token_id'):
            generation_config.pad_token_id = None #TODO: this might not be necessary
        if stop_on_two_eos and not use_inputs_cot:
            generation_config.eos_token_id = -1
            logits_processor = LogitsProcessorList([DoubleEOSLogitsProcessor(self.tokenizer.eos_token_id)])
            stopping_criteria = StoppingCriteriaList([DoubleEOSStoppingCriteria(self.tokenizer.eos_token_id)])
        else:
            logits_processor = None
            stopping_criteria = None
        
        if insert_const_ids_in_cot:
            assert position_ids is None, "Const ids insertion does not support position ids!"
            assert use_new_tokens is False, "Const ids insertion does not support new tokens!"

        if sep_positions.eq(sep_positions[0]).all():
            if inputs_with_cot:
                input_ids, position_ids = self._handle_inputs_with_cot(
                    input_ids, position_ids, sep_positions, predict_cot_in_parallel, force_cot_answer_split
                )

            beam_output = self._generate(
                input_ids, position_ids, generation_config, max_new_tokens, num_beams,
                logits_processor, stopping_criteria, use_new_tokens, new_tokens_start_id,
                position_ids_shift, insert_const_ids_in_cot, insert_position, random_insertion_prob, ids_to_insert,
                max_cot_tokens, return_logits
            )
            if isinstance(beam_output, torch.Tensor):
                beam_output = beam_output.unsqueeze(1)
        else:
            beam_output = []
            for i in range(batch_size):
                input_ids_i = input_ids[i:i+1]
                position_ids_i = position_ids[i:i+1] if position_ids is not None else None

                if inputs_with_cot:
                    sep_positions_i = sep_positions[i:i+1]
                    input_ids_i = input_ids_i[:, :sep_positions_i[0]+1]
                    position_ids_i = position_ids_i[:, :sep_positions_i[0]+1] if position_ids is not None else None
                    input_ids_i, position_ids_i = self._handle_inputs_with_cot(
                        input_ids_i, position_ids_i, sep_positions_i, predict_cot_in_parallel, force_cot_answer_split
                    )
                
                beam_output_i = self._generate(
                    input_ids_i, position_ids_i, generation_config, max_new_tokens, num_beams,
                    logits_processor, stopping_criteria, use_new_tokens, new_tokens_start_id,
                    position_ids_shift, insert_const_ids_in_cot, insert_position, random_insertion_prob, ids_to_insert,
                    max_cot_tokens, return_logits
                )
                beam_output.append(beam_output_i)
            
            if return_logits:
                return [item[0] for item in beam_output], [item[1] for item in beam_output]
        return beam_output
    
    def _handle_inputs_with_cot(self, input_ids, position_ids, sep_positions, predict_cot_in_parallel=False, force_cot_answer_split=False, logits_processor=None):
        input_ids = input_ids[:, :sep_positions[0]+1]
        if position_ids is not None:
            position_ids = position_ids[:, :sep_positions[0]+1]
    
        if predict_cot_in_parallel:
            cot_start_position = get_sep_position(input_ids, self.tokenizer.eos_token_id, skip=0)[0] + 1
            cot_end_position = sep_positions[0]
            input_ids = self._predict_cot_with_NTP(input_ids, cot_start_position, cot_end_position)
        
        if force_cot_answer_split:
            input_ids = torch.cat([input_ids, self.split_ids.to(device=input_ids.device).unsqueeze(0).expand(input_ids.shape[0], -1)], dim=1)
            if position_ids is not None:
                last_pos = position_ids[0, -1].item()
                extension = torch.arange(
                    last_pos + 1,
                    last_pos + 1 + self.split_ids.shape[-1],
                    device=position_ids.device
                ).unsqueeze(0)
                position_ids = torch.cat([position_ids, extension], dim=1)
            
        return input_ids, position_ids

    def _predict_cot_with_NTP(self, input_ids, cot_start_position, cot_end_position):
        # cheats by knowing cot length
        outputs = self.base_model(input_ids)
        logits = outputs.logits
        pred = logits.argmax(dim=-1)
        pred_cot = pred[:, cot_start_position - 1 : cot_end_position - 1]

        print("[PARALLEL INFERENCE DEBUG]")
        print("\ninput_ids:", input_ids.shape, "\n", input_ids[0])
        input_ids = input_ids.clone()
        input_ids[:, cot_start_position : cot_end_position] = pred_cot
        print("\nwith parallel pred:", input_ids.shape, "\n", input_ids[0], "\n")
        return input_ids

    def _generate(
            self,
            input_ids,
            position_ids,
            generation_config,
            max_new_tokens,
            num_beams,
            logits_processor,
            stopping_criteria,
            use_new_tokens=False,
            new_tokens_start_id=None,
            position_ids_shift=None,
            insert_const_ids_in_cot=False,
            insert_position=0,
            random_insertion_prob=None,
            ids_to_insert=None,
            max_cot_tokens=None,
            return_logits=False
    ):
        if use_new_tokens:
            return self._generate_with_new_tokens(
                input_ids,
                position_ids,
                max_new_tokens,
                stopping_criteria,
                new_tokens_start_id,
                decode=False
            )
        if position_ids is not None:
            if position_ids_shift is not None:
                # Used in case of left_to_right_removal.
                # We need to shift position ids by the length of COT = position_ids_shift
                return self._generate_with_shifted_position_ids(
                    input_ids,
                    position_ids,
                    max_new_tokens,
                    stopping_criteria,
                    position_ids_shift
                )
            return self.base_model.generate(
                input_ids=input_ids,
                position_ids=position_ids,
                generation_config=generation_config,
                max_new_tokens=max_new_tokens,
                num_beams=num_beams,
                early_stopping=True,
                num_return_sequences=1,
                logits_processor=logits_processor,
                stopping_criteria=stopping_criteria,
            )
        if random_insertion_prob is not None:
            return self._generate_with_random_insertion(
                input_ids,
                max_new_tokens,
                stopping_criteria,
                random_insertion_prob,
                ids_to_insert
            )
        
        if max_cot_tokens is not None:
            assert insert_const_ids_in_cot is False, \
                "Max cot tokens runs through generate_with_insertion by itself, no support for additional insertion"
<<<<<<< HEAD
            #ids_to_insert = torch.cat([
            #    torch.tensor([self.tokenizer.eos_token_id], device=input_ids.device),
            #    self.split_ids.to(device=input_ids.device)
            #], dim=0)
=======
            # ids_to_insert = torch.cat([
            #     torch.tensor([self.tokenizer.eos_token_id], device=input_ids.device),
            #     self.split_ids.to(device=input_ids.device)
            # ], dim=0)
>>>>>>> 597ebc9c
            ids_to_insert = self.split_ids.to(device=input_ids.device)
            return self._generate_with_insertion(
                input_ids,
                generation_config,
                max_new_tokens,
                num_beams,
                logits_processor,
                stopping_criteria,
                insert_const_ids_in_cot=True,
                insert_position=max_cot_tokens,
                ids_to_insert=ids_to_insert,
                return_logits=return_logits
            )
        
        return self._generate_with_insertion(
            input_ids,
            generation_config,
            max_new_tokens,
            num_beams,
            logits_processor,
            stopping_criteria,
            insert_const_ids_in_cot,
            insert_position,
            ids_to_insert,
            return_logits
        )        
    
    def _generate_with_insertion(
            self,
            input_ids,
            generation_config,
            max_new_tokens,
            num_beams,
            logits_processor,
            stopping_criteria,
            insert_const_ids_in_cot,
            insert_position,
            ids_to_insert,
            return_logits
    ):
        #print(f"[PROFILE] EOS in inputs: {(input_ids == self.tokenizer.eos_token_id)}")
        
        first_generation = insert_position
        second_generation = max_new_tokens - insert_position

        generate_kwargs = {
            "input_ids": input_ids,
            "generation_config": generation_config,
            "max_new_tokens": first_generation,
            "num_beams": num_beams,
            "early_stopping": True,
            "num_return_sequences": 1,
            "logits_processor": logits_processor,
            "stopping_criteria": stopping_criteria,
            "return_dict_in_generate": return_logits,
            "output_scores": return_logits
        }

        all_logits = [] if return_logits else None
        if insert_const_ids_in_cot and insert_position > 0:
            beam_output = self.base_model.generate(**generate_kwargs)
            if return_logits:
                all_logits.append(torch.stack(beam_output.scores, dim=1))
                beam_output = beam_output.sequences
                
            if self._check_double_eos(beam_output):
                print("[PROFILE] Second EOS reached after insertion, skipping insertion and second generation")
                all_logits = torch.cat(all_logits, dim=1) if return_logits and all_logits else None
                if return_logits:
                    return beam_output, all_logits
                return beam_output

            generate_kwargs["input_ids"] = self.insert_const_ids(beam_output, ids_to_insert, logits_processor, all_logits) # appends to all_logits
            
            if self._check_double_eos(generate_kwargs["input_ids"]):
                print("[PROFILE] Second EOS reached after insertion, skipping second generation")
                all_logits = torch.cat(all_logits, dim=1) if return_logits and all_logits else None
                return generate_kwargs["input_ids"], all_logits if return_logits else generate_kwargs["input_ids"]

            print("[PROFILE] Proceeding to second generation")
            generate_kwargs["logits_processor"], generate_kwargs["stopping_criteria"] = self.reinit_processor_criteria(
                logits_processor, stopping_criteria
            )

        generate_kwargs["max_new_tokens"] = second_generation

        print(f"[DEBUG] inputs for final generation: {self.tokenizer.decode(generate_kwargs['input_ids'][0], skip_special_tokens=False)}")
        print(f"[DEBUG] num eos in inputs: {(generate_kwargs['input_ids'] == self.tokenizer.eos_token_id).sum(-1)}")
        print(f"[DEBUG] generate_kwargs: {generate_kwargs}")
        
        t0 = time.time()
        beam_output = self.base_model.generate(**generate_kwargs)
        t1 = time.time()

        if return_logits:
            all_logits.append(torch.stack(beam_output.scores, dim=1))
            all_logits = torch.cat(all_logits, dim=1)
            beam_output = beam_output.sequences
        
        total_forward_time = t1 - t0
        total_generated = beam_output.shape[-1] - input_ids.shape[-1]
        print(f"[PROFILE] total forward calls: {total_generated}  total forward time: {total_forward_time:.3f}s")
        #print(f"[PROFILE] num EOS in outputs: {(beam_output == self.tokenizer.eos_token_id).sum(dim=-1)}")
        print(f"[PROFILE] EOS in outputs: {(beam_output == self.tokenizer.eos_token_id)}")
<<<<<<< HEAD
       
=======
        
>>>>>>> 597ebc9c
        if return_logits:
            return beam_output, all_logits
        return beam_output
    
    def _check_double_eos(self, input_ids):
        # If we have 2 or more EOS tokens, we're done (one after CoT, one after answer)
        eos_count = (input_ids == self.tokenizer.eos_token_id).sum(dim=-1)
        return (eos_count >= 2).all()

    def _generate_with_random_insertion(
            self,
            input_ids,
            max_new_tokens,
            stopping_criteria,
            random_insertion_prob,
            ids_to_insert,
            decode=False
    ):
        n_new_tokens = 0

        # Insert the same ids for each batch item
        ids_to_insert = ids_to_insert.detach().clone()
        if ids_to_insert.ndim == 1:
            ids_to_insert = ids_to_insert.unsqueeze(0)
        if ids_to_insert.shape[0] != input_ids.shape[0]:
            N = input_ids.shape[0] // ids_to_insert.shape[0]
            ids_to_insert = ids_to_insert.expand(N, ids_to_insert.shape[1:])
        
        eos_id = torch.tensor(self.tokenizer.eos_token_id, device=input_ids.device)
        
        # To track the CoT | answer split
        split_ids = self.split_ids.to(device=input_ids.device)
        split_ids = split_ids.unsqueeze(0).expand(input_ids.shape[0], *split_ids.shape)
        split_flag = False

        print("SPLIT_IDS:", split_ids)

        # To disable masking after split / number of tokens limit
        masking_flag = True
        # eos_till_end = 1 + int(stopping_criteria is not None) # 0 if no stopping criteria 

        total_forward_time = 0.0
        total_generated = 0.0

        total_time_1 = 0.0
        total_time_2 = 0.0

        t_start = time.time()
        t0 = time.time()

        def update_on_split_ids(input_ids, split_ids, max_new_tokens, n_new_tokens):
            input_ids = torch.cat([input_ids, split_ids], dim=1)
                
            masking_flag = False
            split_flag = True

            n_new_tokens += split_ids.shape[-1]
            
            # Adjuct n_new_tokens in case answer does not fit into limits, let the model generate the answer till the end
            if max_new_tokens - n_new_tokens < split_ids.shape[-1] + self.default_answer_length_limit:
                max_new_tokens += split_ids.shape[-1] + self.default_answer_length_limit

            return input_ids, masking_flag, split_flag, max_new_tokens, n_new_tokens


        while n_new_tokens < max_new_tokens:
            if masking_flag and random.uniform(0, 1) < random_insertion_prob:
                input_ids = torch.cat([input_ids, ids_to_insert], dim=1)
            else:                
                t0 = time.time()
                outputs = self.base_model(input_ids=input_ids)
                total_forward_time += time.time() - t0
                total_generated += 1

                t0 = time.time()
                logits = outputs.logits[:, -1, :]
                pred_next_ids = torch.argmax(logits, dim=-1, keepdim=True)

                # If eos is hit or If got CoT | answer split, stop adding masks and append split_ids 
                if (masking_flag and (pred_next_ids == eos_id).any()) or torch.equal(pred_next_ids, split_ids[..., 0]):
                    if (pred_next_ids == eos_id).any():
                        input_ids = torch.cat([input_ids, pred_next_ids], dim=1)
                    
                    masking_flag = False
                    if not split_flag:
                        input_ids, masking_flag, split_flag, max_new_tokens, n_new_tokens = update_on_split_ids(
                            input_ids, split_ids, max_new_tokens, n_new_tokens
                        )
                        
                        logits = torch.full_like(logits, float("-inf"))
                        logits[:, split_ids[:, -1]] = 0.0
                else:
                    input_ids = torch.cat([input_ids, pred_next_ids], dim=1)
                    
                total_time_1 += time.time() - t0
                    
                if stopping_criteria is not None:
                    if stopping_criteria(input_ids, logits).all():
                        break
                elif (pred_next_ids == self.tokenizer.eos_token_id).all():
                    break
                
            n_new_tokens += 1
        
            # If too many masks without answer split yet, force answer split, disable masking and generate more
            if n_new_tokens == max_new_tokens and split_flag is False:
                input_ids, masking_flag, split_flag, max_new_tokens, n_new_tokens = update_on_split_ids(
                    input_ids, split_ids, max_new_tokens, n_new_tokens
                )


        total_time = time.time() - t_start
        print(f"[PROFILE] total forward calls: {total_generated}  total forward time: {total_forward_time:.3f}s  total time: {total_time:.3f}s")
        print(f"[PROFILE] total sampling time: {total_time_1:.3f}s  total argmax time: {total_time_2:.3f}s")
        if not decode:
            return input_ids
        
        texts_generated = self._decode_generated_ids(input_ids)
        return input_ids, texts_generated
            
    def _generate_with_shifted_position_ids(
            self,
            input_ids,
            position_ids,
            max_new_tokens,
            stopping_criteria,
            position_ids_shift,
            decode=False
    ):
        if position_ids_shift.ndim == 1:
            position_ids_shift = position_ids_shift.unsqueeze(1)
        next_position_ids = position_ids[:, -1:] + position_ids_shift

        n_new_tokens = 0

        while n_new_tokens < max_new_tokens:
            outputs = self.base_model(input_ids=input_ids, position_ids=position_ids)
            next_token_logits = outputs.logits[:, -1, :]
            next_token_ids = torch.argmax(next_token_logits, dim=-1, keepdim=True)
            next_position_ids = next_position_ids + 1

            input_ids = torch.cat([input_ids, next_token_ids], dim=1)
            position_ids = torch.cat([position_ids, next_position_ids], dim=1)

            if stopping_criteria is not None:
                if stopping_criteria(input_ids, next_token_logits).all():
                    break
            elif (next_token_ids == self.tokenizer.eos_token_id).all():
                break

            n_new_tokens += 1
        
        if not decode:
            return input_ids
        
        texts_generated = self._decode_generated_ids(input_ids)
        return input_ids, texts_generated

    def _generate_with_new_tokens(
            self,
            input_ids,
            position_ids,
            max_new_tokens,
            stopping_criteria,
            new_tokens_start_id,
            decode=False
    ):
        # POSITION_IDS MAY WORK IMPROPERLY, NOT DEBUGGED

        device = input_ids.device
        batch_size = input_ids.shape[0]

        start_id_tensor = torch.tensor([new_tokens_start_id], dtype=torch.long).to(device)

        eos_count = torch.zeros(batch_size, dtype=torch.long).to(device)

        # When generating COT, append next_token + start_id
        # When generating answer, append next_token only
        # So we need to process two batches separately, updating corresponding masks each time
        cot_mask = torch.ones(batch_size, dtype=torch.bool).to(device)
        ans_mask = torch.zeros(batch_size, dtype=torch.bool).to(device)
        
        input_ids_list = [x.clone().detach() for x in input_ids]
        position_ids_list = [x.clone().detach() for x in position_ids] if position_ids else None

        # Prepend start_ids
        for i in range(batch_size):
            self._expand_with_next_tokens(input_ids_list, position_ids_list, [start_id_tensor], i=i)

        with torch.no_grad():
            for _ in range(0, max_new_tokens, 2):
                next_token_ids_list = [None for _ in range(batch_size)]
                self._generate_with_new_tokens_masked_step(input_ids_list, position_ids_list, next_token_ids_list, cot_mask)
                self._generate_with_new_tokens_masked_step(input_ids_list, position_ids_list, next_token_ids_list, ans_mask)
                
                for i, next_token_id in enumerate(next_token_ids_list):
                    if cot_mask[i]:
                        if next_token_id.item() == self.tokenizer.eos_token_id:
                            self._expand_with_next_tokens(input_ids_list, position_ids_list, [next_token_id], i)
                            cot_mask[i] = False
                            ans_mask[i] = True
                            eos_count[i] += 1
                        else:
                            self._expand_with_next_tokens(input_ids_list, position_ids_list, [next_token_id, start_id_tensor], i)
                    elif ans_mask[i]:
                        self._expand_with_next_tokens(input_ids_list, position_ids_list, [next_token_id], i)
                        if next_token_id.item() == self.tokenizer.eos_token_id:
                            ans_mask[i] = False
                            eos_count[i] += 1

                if stopping_criteria is not None:
                    if (eos_count >= 2).all():
                        break
                elif (eos_count >= 1).all():
                    break
        
        input_ids = pad_sequence(input_ids_list, batch_first=True, padding_value=self.tokenizer.eos_token_id)

        if not decode:
            return input_ids

        texts_generated = self._decode_generated_ids(input_ids)
        return input_ids, texts_generated

    def _generate_with_new_tokens_masked_step(self, input_ids_list, position_ids_list, next_token_ids_list, mask):
        if not mask.sum():
            return
        
        batch_size = len(input_ids_list)
        mask_indices = [i for i in range(batch_size) if mask[i]]

        first_length = len(input_ids_list[mask_indices[0]])
        if not all(len(input_ids_list[i]) == first_length for i in mask_indices):
            next_token_ids_masked = []
            for i in mask_indices:
                input_ids_masked = input_ids_list[i].unsqueeze(0)
                position_ids_masked = position_ids_list[i].unsqueeze(0) if position_ids_list is not None else None

                outputs_masked = self.base_model(input_ids=input_ids_masked, position_ids=position_ids_masked)
                next_token_logits_masked = outputs_masked.logits[:, -1, :]
                next_token_ids_masked.append(torch.argmax(next_token_logits_masked, dim=-1, keepdim=True))
        else:
            input_ids_masked = torch.cat([
                input_ids_list[i].unsqueeze(0)
                for i in mask_indices
            ], dim=0)
            
            position_ids_masked = torch.cat([
                position_ids_list[i].unsqueeze(0)
                for i in mask_indices
            ], dim=0) if position_ids_list is not None else None

            outputs_masked = self.base_model(input_ids=input_ids_masked, position_ids=position_ids_masked)
            next_token_logits_masked = outputs_masked.logits[:, -1, :]
            next_token_ids_masked = torch.argmax(next_token_logits_masked, dim=-1, keepdim=True)

        for i, next_token_id in zip(mask_indices, next_token_ids_masked):
            next_token_ids_list[i] = torch.tensor([next_token_id], dtype=torch.long).to(input_ids_list[i].device)
        
    def _expand_with_next_tokens(self, input_ids_list, position_ids_list, next_tokens_list, i):
        input_ids_list[i] = torch.cat([input_ids_list[i], *next_tokens_list], dim=0)

        if position_ids_list is not None:
            new_position_ids = torch.arange(
                input_ids_list[i].shape[0] - len(next_tokens_list), input_ids_list[i].shape[0]
            )
            position_ids_list[i] = torch.cat([position_ids_list[i], new_position_ids], dim=0)
    
    def _decode_generated_ids(self, input_ids):
        generated_sep_positions = get_sep_position(input_ids, self.tokenizer.eos_token_id, 2)
        texts_generated = []

        for i, input_ids_i in enumerate(input_ids):
            input_ids_i = input_ids_i[:generated_sep_positions[i]]
            texts_generated.append(self.tokenizer.decode(input_ids_i, skip_special_tokens=True))
        
        return texts_generated

    def insert_const_ids(self, output_ids, ids_to_insert, logits_processor, logits_list=None):
        if logits_processor is None:
            eos_count_init = torch.zeros(output_ids.shape[:-1])
        else:
            eos_count_init = logits_processor[0].eos_count_init
        
        eos_token_id = self.tokenizer.eos_token_id
        eos_count = (output_ids == eos_token_id).sum(dim=-1)
        done_cot = (eos_count - eos_count_init) >= 1

        ids_to_insert = ids_to_insert.detach().clone()
        if ids_to_insert.ndim == 1:
            ids_to_insert = ids_to_insert.unsqueeze(0)
        
        outputs_bs = output_ids.shape[0]
        insert_bs = ids_to_insert.shape[0]
        if insert_bs != outputs_bs:
            N = outputs_bs // insert_bs
            ids_to_insert = ids_to_insert.expand(N, *ids_to_insert.shape[1:])
        
        ids_to_insert[done_cot, :] = eos_token_id
        output_ids = torch.cat([output_ids, ids_to_insert], dim=1)

        if logits_list is not None:
            self.append_logits(ids_to_insert, insert_bs, logits_list)
        return output_ids

    def append_logits(self, ids_to_insert, insert_bs, logits_list):
        vocab_size = logits_list[0].shape[-1]
        num_inserted_tokens = ids_to_insert.shape[-1]
        inserted_logits = torch.full(
            (logits_list[0].shape[0], num_inserted_tokens, vocab_size), 
            float('-inf'), 
            device=logits_list[0].device
        )

        if insert_bs == 1:
            for i, token_id in enumerate(ids_to_insert[0]):
                inserted_logits[:, i, token_id] = 10.0
        else:
            L = ids_to_insert.shape[1]
            for i_flat, token_id in enumerate(ids_to_insert.view(-1)):
                i, j = i_flat // L, i_flat % L
                inserted_logits[i, j, token_id] = 10.0

        logits_list.append(inserted_logits)

    def reinit_processor_criteria(self, logits_processor, stopping_criteria):
        if logits_processor is None:
            return None, None
        
        eos_count_init = logits_processor[0].eos_count_init
        logits_processor = DoubleEOSLogitsProcessor(self.tokenizer.eos_token_id)
        logits_processor.init = True
        logits_processor.eos_count_init = eos_count_init

        stopping_criteria = DoubleEOSStoppingCriteria(self.tokenizer.eos_token_id)
        stopping_criteria.init = True
        stopping_criteria.eos_count_init = eos_count_init

        logits_processor = LogitsProcessorList([logits_processor])
        stopping_criteria = StoppingCriteriaList([stopping_criteria])
        return logits_processor, stopping_criteria
        
    @classmethod
    def from_pretrained(self, pretrained_path, use_flash_attention=False, use_peft=False):
        config = ImplicitModelConfig.from_pretrained(pretrained_path)
        model = ImplicitModel(config, reinitialize_weights=False, use_flash_attention=use_flash_attention, use_peft=False)
        
        if use_peft == True:
            adapter_path = pretrained_path.rsplit('.', 1)[0] + "-adapter.pth"
            model.base_model = PeftModel.from_pretrained(model.base_model, adapter_path)
            model.base_model.print_trainable_parameters()
            model.peft_config = PeftConfig.from_pretrained(adapter_path)
            model.use_peft = True
            return model

        state_dict = torch.load(os.path.join(pretrained_path, 'state_dict.bin'))
        model.load_state_dict(state_dict, strict=True)
        return model

    def save_pretrained(self, save_directory):
        print (f'Saving to {save_directory}')
        self.config.save_pretrained(save_directory)

        if self.use_peft:
            adapter_path = save_directory.rsplit('.', 1)[0] + "-adapter.pth"
            self.base_model.save_pretrained(adapter_path)
            return

        state_dict = self.state_dict()
        torch.save(state_dict, os.path.join(save_directory, 'state_dict.bin'))
<|MERGE_RESOLUTION|>--- conflicted
+++ resolved
@@ -289,17 +289,10 @@
         if max_cot_tokens is not None:
             assert insert_const_ids_in_cot is False, \
                 "Max cot tokens runs through generate_with_insertion by itself, no support for additional insertion"
-<<<<<<< HEAD
-            #ids_to_insert = torch.cat([
-            #    torch.tensor([self.tokenizer.eos_token_id], device=input_ids.device),
-            #    self.split_ids.to(device=input_ids.device)
-            #], dim=0)
-=======
             # ids_to_insert = torch.cat([
             #     torch.tensor([self.tokenizer.eos_token_id], device=input_ids.device),
             #     self.split_ids.to(device=input_ids.device)
             # ], dim=0)
->>>>>>> 597ebc9c
             ids_to_insert = self.split_ids.to(device=input_ids.device)
             return self._generate_with_insertion(
                 input_ids,
@@ -404,11 +397,7 @@
         print(f"[PROFILE] total forward calls: {total_generated}  total forward time: {total_forward_time:.3f}s")
         #print(f"[PROFILE] num EOS in outputs: {(beam_output == self.tokenizer.eos_token_id).sum(dim=-1)}")
         print(f"[PROFILE] EOS in outputs: {(beam_output == self.tokenizer.eos_token_id)}")
-<<<<<<< HEAD
-       
-=======
-        
->>>>>>> 597ebc9c
+        
         if return_logits:
             return beam_output, all_logits
         return beam_output
